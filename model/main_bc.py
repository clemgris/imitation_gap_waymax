--- conflicted
+++ resolved
@@ -41,7 +41,6 @@
                                      'roadgraph_map': 128},
                                  'keys': [
                                     'xy',
-<<<<<<< HEAD
                                     'sdc_speed',
                                     # 'proxy_goal',
                                     # 'noisy_proxy_goal',
@@ -51,16 +50,6 @@
                                  'kwargs': {
                                      'heading': {'radius': 10},
                                     #  'noisy_proxy_goal': {'sigma': 100}
-=======
-                                    'proxy_goal',
-                                    # 'noisy_proxy_goal',
-                                    # 'heading',
-                                    'roadgraph_map'
-                                        ],
-                                 'kwargs': {
-                                    #  'heading': {'radius': None},
-                                    #  'noisy_proxy_goal': {'sigma': 10}
->>>>>>> dba4cdea
                                      }
                                  },
     'freq_eval': 10,
@@ -77,13 +66,8 @@
     'num_envs_eval': 16,
     "num_epochs": 200,
     'num_steps': 80,
-<<<<<<< HEAD
     'obs_mask':  None, #'SpeedConicObsMask', #'ZeroMask', #'SpeedGaussianNoise', #'SpeedUniformNoise', #'SpeedConicObsMask',
     'obs_mask_kwargs': None,
-=======
-    'obs_mask': 'SpeedConicObsMask', #'ZeroMask', #'SpeedGaussianNoise', #'SpeedUniformNoise', #'SpeedConicObsMask',
-    'obs_mask_kwargs': # None,
->>>>>>> dba4cdea
         # {},
 
         # { # Uniform noise
@@ -96,7 +80,6 @@
         # 'sigma_max':0
         # },
 
-<<<<<<< HEAD
         # {
         # 'radius': 0, #None, # Sanity check (as full obs)
         # 'angle_max': 0, # 2 / 3 * jnp.pi,
@@ -104,20 +87,10 @@
         # 'v_max': 15, # 15,
         # },
     'roadgraph_top_k': 500,
-=======
-        {
-        'radius': None, # Sanity check (as full obs)
-        'angle_max': 2 / 3 * jnp.pi,
-        'angle_min': None, # Sanity check (as full obs)
-        'v_max': 15, # 15,
-        },
-    'roadgraph_top_k': 2000,
->>>>>>> dba4cdea
     'shuffle_seed': 123,
     'shuffle_buffer_size': 1000, # 1000
     'total_timesteps': 100,
     'min_mean_speed': None,
-<<<<<<< HEAD
     'num_files': 100, #500,
     'training_path': '/data/draco/shared/WOD_1_1_0/tf_example/training/training_tfexample.tfrecord@1000',
     'validation_path': '/data/draco/shared/WOD_1_1_0/tf_example/validation/validation_tfexample.tfrecord@150',
@@ -126,19 +99,9 @@
 
 # for radius in [15]: #15, 25, 50, 100]:
 #     for angle_min in [jnp.pi / 12]: #12, jnp.pi / 8, jnp.pi / 4, jnp.pi / 2]:
-=======
-    'num_files': 500,
-    'training_path': '/data/saruman/shared/WOD_1_1_0/tf_example/training/training_tfexample.tfrecord@1000',
-    'validation_path': '/data/saruman/shared/WOD_1_1_0/tf_example/validation/validation_tfexample.tfrecord@150',
-    'should_cache': True
-    }
-
-for radius in [15]: #15, 25, 50, 100]:
-    for angle_min in [jnp.pi / 12]: #12, jnp.pi / 8, jnp.pi / 4, jnp.pi / 2]:
->>>>>>> dba4cdea
-
-        config['obs_mask_kwargs']['radius'] = radius
-        config['obs_mask_kwargs']['angle_min'] = angle_min
+
+        # config['obs_mask_kwargs']['radius'] = radius
+        # config['obs_mask_kwargs']['angle_min'] = angle_min
 
         # for sigma_max in [0,1,3,5]:
         #
@@ -147,7 +110,6 @@
 # for radius in [1, 5, 10, 20, 50]:
 
 #     config['feature_extractor_kwargs']['kwargs']['heading']['radius'] = radius
-<<<<<<< HEAD
 
 # Ckeckpoint path
 current_time = datetime.now()
@@ -243,102 +205,4 @@
                     )
 
 # with jax.disable_jit(): # DEBUG
-training_dict = training.train()
-=======
-        
-        # Ckeckpoint path
-        current_time = datetime.now()
-        date_string = current_time.strftime("%Y%m%d_%H%M%S")
-
-        log_folder = f"logs/{date_string}"
-        os.makedirs(log_folder, exist_ok='True')
-
-        config['log_folder'] = log_folder
-
-        # Save training config
-        training_args = config
-
-        with open(os.path.join(log_folder, 'args.json'), 'w') as json_file:
-            json.dump(training_args, json_file, indent=4)
-
-        # Data iter config
-        WOD_1_1_0_TRAINING = _config.DatasetConfig(
-            path=config['training_path'],
-            max_num_rg_points=config['max_num_rg_points'],
-            shuffle_seed=config['shuffle_seed'],
-            shuffle_buffer_size=config['shuffle_buffer_size'],
-            data_format=_config.DataFormat.TFRECORD,
-            batch_dims = (config['num_envs'],),
-            max_num_objects=config['max_num_obj'],
-            include_sdc_paths=config['include_sdc_paths'],
-            repeat=None
-        )
-
-        # Data iter config
-        WOD_1_1_0_VALIDATION = _config.DatasetConfig(
-            path=config['validation_path'],
-            max_num_rg_points=config['max_num_rg_points'],
-            shuffle_seed=None,
-            data_format=_config.DataFormat.TFRECORD,
-            batch_dims = (config['num_envs_eval'],),
-            max_num_objects=config['max_num_obj'],
-            include_sdc_paths=config['include_sdc_paths'],
-            repeat=1
-        )
-
-        # Training dataset
-        train_dataset = tf_examples_dataset(
-            path=WOD_1_1_0_TRAINING.path,
-            data_format=WOD_1_1_0_TRAINING.data_format,
-            preprocess_fn=functools.partial(dataloader.preprocess_serialized_womd_data, config=WOD_1_1_0_TRAINING),
-            shuffle_seed=WOD_1_1_0_TRAINING.shuffle_seed,
-            shuffle_buffer_size=WOD_1_1_0_TRAINING.shuffle_buffer_size,
-            repeat=WOD_1_1_0_TRAINING.repeat,
-            batch_dims=WOD_1_1_0_TRAINING.batch_dims,
-            num_shards=WOD_1_1_0_TRAINING.num_shards,
-            deterministic=WOD_1_1_0_TRAINING.deterministic,
-            drop_remainder=WOD_1_1_0_TRAINING.drop_remainder,
-            tf_data_service_address=WOD_1_1_0_TRAINING.tf_data_service_address,
-            batch_by_scenario=WOD_1_1_0_TRAINING.batch_by_scenario,
-            filter_function=None,
-            num_files = config['num_files'],
-            should_cache = config['should_cache']
-        )
-
-        data = train_dataset.as_numpy_iterator().next() # DEBUG
-
-        # Validation dataset
-        val_dataset = dataloader.tf_examples_dataset(
-            path=WOD_1_1_0_VALIDATION.path,
-            data_format=WOD_1_1_0_VALIDATION.data_format,
-            preprocess_fn=functools.partial(dataloader.preprocess_serialized_womd_data, config=WOD_1_1_0_VALIDATION),
-            shuffle_seed=WOD_1_1_0_VALIDATION.shuffle_seed,
-            shuffle_buffer_size=WOD_1_1_0_VALIDATION.shuffle_buffer_size,
-            repeat=WOD_1_1_0_VALIDATION.repeat,
-            batch_dims=WOD_1_1_0_VALIDATION.batch_dims,
-            num_shards=WOD_1_1_0_VALIDATION.num_shards,
-            deterministic=WOD_1_1_0_VALIDATION.deterministic,
-            drop_remainder=WOD_1_1_0_VALIDATION.drop_remainder,
-            tf_data_service_address=WOD_1_1_0_VALIDATION.tf_data_service_address,
-            batch_by_scenario=WOD_1_1_0_VALIDATION.batch_by_scenario,
-        )
-
-        # Env config
-        env_config = _config.EnvironmentConfig(
-            controlled_object=_config.ObjectType.SDC,
-            max_num_objects=config['max_num_obj']
-        )
-
-        ##
-        # TRAINING
-        ##
-        training = make_train(config,
-                            env_config,
-                            train_dataset,
-                            val_dataset,
-                            data # DEBUG
-                            )
-
-        # with jax.disable_jit(): # DEBUG
-        training_dict = training.train()
->>>>>>> dba4cdea
+training_dict = training.train()